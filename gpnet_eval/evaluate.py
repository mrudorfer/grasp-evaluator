import os
import tempfile

import numpy as np
from tqdm import tqdm

# try importing simulation
try:
    import gpnet_sim
except ImportError:
    gpnet_sim = None
    print('Warning: package gpnet_sim not found. Please install from https://github.com/mrudorfer/GPNet-simulator')

from . import metrics
from . import io_utils
from . import tools


def check_all_the_shit_works(dataset_root, test_dir):
    shapes = io_utils.read_test_shapes(dataset_root)
    print('read shapes:', shapes)

    shape = shapes[0]
    gt_grasps = io_utils.load_gt_grasps(dataset_root, shape)
    print(f'loaded all grasps for shape {shape}, having shape: {gt_grasps.shape}')

    gt_grasps = io_utils.load_gt_grasps(dataset_root, shape, which='positives')
    print(f'loaded positive grasps for shape {shape}, having shape: {gt_grasps.shape}')

    epoch_list = io_utils.get_epochs_and_views(test_dir)
    print(f'parsed directory: {test_dir}\nlooked for epochs and views. found the following:\n{epoch_list}')


def evaluate(dataset_root, test_dir, nms, use_sim, object_models_dir=None, coverage=False):
    # this creates a temporary file in the tmp dir of the operating system
    # we use it as interface to simulation
    sim_file_handle, sim_file = tempfile.mkstemp(suffix='.txt', text=True)
    sim_config = None
    if use_sim:
        if gpnet_sim is None:
            raise ImportError('cannot simulate grasp samples as package gpnet_sim is not loaded.')
        sim_config = gpnet_sim.default_conf()
        sim_config.z_move = True
        sim_config.testFile = sim_file
        if object_models_dir is not None:
            sim_config.objMeshRoot = object_models_dir

    shapes = io_utils.read_test_shapes(dataset_root)
    epoch_list = io_utils.get_epochs_and_views(test_dir)
    print(f'test directory: {test_dir}')
    print('detected epochs and views:')
    for epoch, views in epoch_list:
        print(f'   epoch{epoch}: views: {views}')

    all_results_list = []

    for epoch, views in epoch_list:
        for view in views:
            print(f'***\nepoch: {epoch}, view: {view}')
            # load predictions (assuming all of these are sorted with decreasing confidence)
            if nms:
                nms_fn = os.path.join(test_dir, f'epoch{epoch}', f'nms_poses_view{view}.txt')
                # nms_fn = os.path.join(test_dir, f'epoch{epoch}', f'nms_poses_with_score.txt')
                grasp_predictions = io_utils.read_nms_poses_file(nms_fn)
                # predictions do not have a score, i.e. length 7
            else:
                npz_dir = os.path.join(test_dir, f'epoch{epoch}', f'view{view}')
                grasp_predictions = io_utils.read_npz_files(npz_dir)
                # contains prediction score as last element! i.e. length 8

            n_grasps = 0
            for key, grasps in grasp_predictions.items():
                n_grasps += len(grasps)
            print(f'got {n_grasps} grasp predictions')

            # produce simulation results (for all shapes combined should be much faster, because of parallelisation)
            if use_sim:
                open(sim_file, 'w').close()  # clear file
                io_utils.write_shape_poses_file(grasp_predictions, sim_file, with_score=not nms)
                gpnet_sim.simulate(sim_config)
                sim_grasp_results = io_utils.read_sim_csv_file(sim_file[:-4] + '_log.csv')
                os.remove(sim_file[:-4] + '_log.csv')
                # dict with shape as key, and grasp array
                # (n, 10): 0:3 pos, 3:7 quat, annotation id, sim result, sim success, empty

            result_type = ([
<<<<<<< HEAD
                ('epoch', np.uint16),
                ('view', np.uint16),
                ('shape', 'S32'),
                ('prediction_confidence', np.float),
                ('simulation_result', np.uint8),
                ('rule_based_success', np.bool)
            ])
=======
                                ('epoch', np.uint16),
                                ('view', np.uint16),
                                ('shape', 'S32'),
                                ('prediction_confidence', np.float),
                                ('simulation_result', np.uint8),
                                ('rule_based_success', np.bool)
                            ])
>>>>>>> 582ce423
            if coverage:
                result_type.append(('rule_based_coverage', np.float))
            view_results = np.empty(n_grasps, dtype=result_type)
            view_results['epoch'] = epoch
            view_results['view'] = view
            idx = 0

            print('computing rule-based success...')
            for shape in tqdm(shapes):
                if shape not in grasp_predictions.keys():
                    print(f'WARNING: no predictions for shape {shape}')
                    continue
                preds = grasp_predictions[shape]

                view_results['shape'][idx:idx + len(preds)] = shape
                if preds.shape[1] < 8:
                    # no confidence available
                    view_results['prediction_confidence'][idx:idx + len(preds)] = 0
                else:
                    view_results['prediction_confidence'][idx:idx + len(preds)] = preds[:, 7]

                if use_sim:
                    if shape not in sim_grasp_results.keys():
                        print(f'WARNING: no simulation results for shape {shape}')
                        continue
                    view_results['simulation_result'][idx:idx + len(preds)] = sim_grasp_results[shape][:, 8]
                else:
                    # this status flag is internal to gpnet_sim, should actually try to retrieve there
                    view_results['simulation_result'][idx:idx + len(preds)] = 7

                # compute rule based success
                gt_grasps = io_utils.load_gt_grasps(dataset_root, shape, which='positives')
                if coverage:
                    rb_success, cumulated_coverage = metrics.rule_based_eval(gt_grasps, preds, coverage=True)
                    view_results['rule_based_coverage'][idx:idx + len(preds)] = cumulated_coverage
                else:
                    rb_success = metrics.rule_based_eval(gt_grasps, preds, coverage=False)
                view_results['rule_based_success'][idx:idx + len(preds)] = rb_success

                idx += len(preds)

            all_results_list.append(view_results)

    all_results = np.concatenate(all_results_list)
    save_file = os.path.join(test_dir, 'evaluation_results.npy')
    np.save(save_file, all_results)
    print(f'finished.\nstored all results in {save_file}')

    # clean up tmp file
    os.close(sim_file_handle)
    os.remove(sim_file)


def per_shape_stats(dataset_root, test_dir):
    """
    computes the success rates of the predictions with score above k%, aggregated across views, but separate for each
    epoch.
    requires the confidence values, which are usually not part of the nms_poses_view0.txt files!

    :param dataset_root: dataset base directory
    :param test_dir: directory containing the evaluation file (evaluation_results.npy)

    :return:
    """
    shapes = io_utils.read_test_shapes(dataset_root)

    log_fn = os.path.join(test_dir, 'per_shape_stats.txt')
    with open(log_fn, 'w') as log:
        log.write(test_dir)
        log.write('rule based results with predictions that have score above k%, aggregated over all views of a shape')
        log.write('\n')

    data = np.load(os.path.join(test_dir, 'evaluation_results.npy'))
    epochs = np.unique(data['epoch'])
    for epoch in epochs:
        mask = data['epoch'] == epoch
        epoch_data = data[mask]

        all_precisions_sim = []
        all_precisions_rb = []
        all_k_values = []

        k_steps = [0.95, 0.9, 0.75, 0.5]
        with open(log_fn, 'a') as log:
            headers = [['epoch'], ['shape'],
                       [f't{k}_k' for k in k_steps],
                       [f't{k}_sim' for k in k_steps],
                       [f't{k}_rb' for k in k_steps]]
            log.write(tools.log_line(tools.flatten_nested_list(headers)))

        for shape in shapes:
            mask = np.array(epoch_data['shape'], dtype='<U32') == shape
            shape_data = epoch_data[mask]

            sim_success = shape_data['simulation_result'] == 0
            confidence = shape_data['prediction_confidence']  # may not be provided

            precision_at_k_sim, k_values = metrics.precision_at_k_score(sim_success, confidence, k_score_list=k_steps)
            precision_at_k_rb, _ = metrics.precision_at_k_score(shape_data['rule_based_success'], confidence,
                                                                k_score_list=k_steps)

            with open(log_fn, 'a') as log:
                write_items = [[epoch, shape], k_values, precision_at_k_sim, precision_at_k_rb]
                write_items = tools.flatten_nested_list(write_items)
                log.write(tools.log_line(write_items))

            all_k_values.append(np.array(k_values))
            all_precisions_sim.append(np.array(precision_at_k_sim))
            all_precisions_rb.append(np.array(precision_at_k_rb))

        all_precisions_rb = np.nanmean(np.array(all_precisions_rb), axis=0)
        all_precisions_sim = np.nanmean(np.array(all_precisions_sim), axis=0)
        all_k_values = np.mean(np.array(all_k_values), axis=0)
        with open(log_fn, 'a') as log:
            write_items = [[epoch, 'avg'], all_k_values, all_precisions_sim, all_precisions_rb]
            write_items = tools.flatten_nested_list(write_items)
            log.write(tools.log_line(write_items))
            log.write('\n')

    print('stored per shape statistics in per_shape_stats.txt')


def standard_statistics(dataset_root, test_dir):
    """
    computes the regular topk% rule-based and simulation success rates for each epoch/view.

    :param dataset_root: dataset base directory
    :param test_dir: directory containing the evaluation file (evaluation_results.npy)

    :return:
    """
    shapes = io_utils.read_test_shapes(dataset_root)
    k_steps = [0, 0.1, 0.3, 0.5, 1.0]

    data = np.load(os.path.join(test_dir, 'evaluation_results.npy'))
    # check whether file has coverage data (has been added later, so we want to ensure backwards compatibility)
    use_coverage = 'rule_based_coverage' in data.dtype.names
    if not use_coverage:
        print('note: evaluation_results.npy does not contain coverage data.')

    log_fn = os.path.join(test_dir, 'standard_stats.txt')
    with open(log_fn, 'w') as log:
        log.write(test_dir)
        log.write('rule based results with topk% predictions, averaged over all shapes')
        log.write('\n')

        headers = [['epoch'], ['view'],
<<<<<<< HEAD
                   ['best_k'], [f't{k}_k' for k in k_steps[1:]],
                   ['best_sim'], [f't{k}_sim' for k in k_steps[1:]],
                   ['best_rb'], [f't{k}_rb' for k in k_steps[1:]]]
=======
                   [f't{k}_k' for k in k_steps],
                   [f't{k}_sim' for k in k_steps],
                   [f't{k}_rb' for k in k_steps]]
        if use_coverage:
            headers.append([f't{k}_cov' for k in k_steps])
>>>>>>> 582ce423
        log.write(tools.log_line(tools.flatten_nested_list(headers)))

    epochs = np.unique(data['epoch'])
    for epoch in epochs:
        mask = data['epoch'] == epoch
        epoch_data = data[mask]
        views = np.unique(epoch_data['view'])

        all_precisions_sim = []
        all_precisions_rb = []
        all_k_values = []
        all_coverage = []

        for view in views:
            mask = epoch_data['view'] == view
            view_data = epoch_data[mask]

            view_precisions_sim = []
            view_precisions_rb = []
            view_k_values = []
            view_coverage = []

            for shape in shapes:
                mask = np.array(view_data['shape'], dtype='<U32') == shape
                shape_data = view_data[mask]

                sim_success = shape_data['simulation_result'] == 0
                precision_at_k_sim, k_values = metrics.precision_at_k_percent(sim_success, k_percent_list=k_steps)
                precision_at_k_rb, _ = metrics.precision_at_k_percent(shape_data['rule_based_success'],
                                                                      k_percent_list=k_steps)
                if use_coverage:
                    if k_values[0] == 0:  # all zeros, i.e. no predictions
                        coverage_at_k = [np.nan]*len(k_steps)
                    else:
                        k_indices = np.array(k_values) - 1
                        coverage_at_k = shape_data[k_indices]['rule_based_coverage']
                    view_coverage.append(coverage_at_k)

                view_k_values.append(np.array(k_values))
                view_precisions_rb.append(np.array(precision_at_k_rb))
                view_precisions_sim.append(np.array(precision_at_k_sim))

            view_precisions_rb = np.nanmean(np.array(view_precisions_rb), axis=0)
            view_precisions_sim = np.nanmean(np.array(view_precisions_sim), axis=0)
            view_k_values = np.mean(np.array(view_k_values), axis=0)
            if use_coverage:
                view_coverage = np.nanmean(np.array(view_coverage), axis=0)

            with open(log_fn, 'a') as log:
                write_items = [[epoch, view], view_k_values, view_precisions_sim, view_precisions_rb]
                if use_coverage:
                    write_items.append(view_coverage)
                write_items = tools.flatten_nested_list(write_items)
                log.write(tools.log_line(write_items))

            all_k_values.append(view_k_values)
            all_precisions_sim.append(view_precisions_sim)
            all_precisions_rb.append(view_precisions_rb)
            all_coverage.append(view_coverage)

        all_precisions_rb = np.nanmean(np.array(all_precisions_rb), axis=0)
        all_precisions_sim = np.nanmean(np.array(all_precisions_sim), axis=0)
        all_k_values = np.mean(np.array(all_k_values), axis=0)
        
        with open(log_fn, 'a') as log:
            write_items = [[epoch, 'avg'], all_k_values, all_precisions_sim, all_precisions_rb]
            if use_coverage:
                all_coverage = np.nanmean(np.array(all_coverage), axis=0)
                write_items.append(all_coverage)
            write_items = tools.flatten_nested_list(write_items)
            log.write(tools.log_line(write_items))
            log.write('\n')

    print('stored standard statistics in standard_stats.txt')<|MERGE_RESOLUTION|>--- conflicted
+++ resolved
@@ -1,4 +1,5 @@
 import os
+import shutil
 import tempfile
 
 import numpy as np
@@ -34,14 +35,12 @@
 def evaluate(dataset_root, test_dir, nms, use_sim, object_models_dir=None, coverage=False):
     # this creates a temporary file in the tmp dir of the operating system
     # we use it as interface to simulation
-    sim_file_handle, sim_file = tempfile.mkstemp(suffix='.txt', text=True)
     sim_config = None
     if use_sim:
         if gpnet_sim is None:
             raise ImportError('cannot simulate grasp samples as package gpnet_sim is not loaded.')
         sim_config = gpnet_sim.default_conf()
         sim_config.z_move = True
-        sim_config.testFile = sim_file
         if object_models_dir is not None:
             sim_config.objMeshRoot = object_models_dir
 
@@ -75,24 +74,18 @@
 
             # produce simulation results (for all shapes combined should be much faster, because of parallelisation)
             if use_sim:
+                sim_file_handle, sim_file = tempfile.mkstemp(suffix='.txt', text=True)
+                sim_config.testFile = sim_file
                 open(sim_file, 'w').close()  # clear file
                 io_utils.write_shape_poses_file(grasp_predictions, sim_file, with_score=not nms)
                 gpnet_sim.simulate(sim_config)
                 sim_grasp_results = io_utils.read_sim_csv_file(sim_file[:-4] + '_log.csv')
-                os.remove(sim_file[:-4] + '_log.csv')
+                shutil.move(sim_file[:-4] + '_log.csv', os.path.join(test_dir, f'epoch{epoch}', f'nms_poses_view{view}_log.csv'))
+                # os.remove(sim_file[:-4] + '_log.csv')
                 # dict with shape as key, and grasp array
                 # (n, 10): 0:3 pos, 3:7 quat, annotation id, sim result, sim success, empty
 
             result_type = ([
-<<<<<<< HEAD
-                ('epoch', np.uint16),
-                ('view', np.uint16),
-                ('shape', 'S32'),
-                ('prediction_confidence', np.float),
-                ('simulation_result', np.uint8),
-                ('rule_based_success', np.bool)
-            ])
-=======
                                 ('epoch', np.uint16),
                                 ('view', np.uint16),
                                 ('shape', 'S32'),
@@ -100,7 +93,6 @@
                                 ('simulation_result', np.uint8),
                                 ('rule_based_success', np.bool)
                             ])
->>>>>>> 582ce423
             if coverage:
                 result_type.append(('rule_based_coverage', np.float))
             view_results = np.empty(n_grasps, dtype=result_type)
@@ -248,17 +240,12 @@
         log.write('\n')
 
         headers = [['epoch'], ['view'],
-<<<<<<< HEAD
                    ['best_k'], [f't{k}_k' for k in k_steps[1:]],
                    ['best_sim'], [f't{k}_sim' for k in k_steps[1:]],
                    ['best_rb'], [f't{k}_rb' for k in k_steps[1:]]]
-=======
-                   [f't{k}_k' for k in k_steps],
-                   [f't{k}_sim' for k in k_steps],
-                   [f't{k}_rb' for k in k_steps]]
         if use_coverage:
-            headers.append([f't{k}_cov' for k in k_steps])
->>>>>>> 582ce423
+            headers.append(['best_cov'])
+            headers.append([f't{k}_cov' for k in k_steps[1:]])
         log.write(tools.log_line(tools.flatten_nested_list(headers)))
 
     epochs = np.unique(data['epoch'])
@@ -322,7 +309,7 @@
         all_precisions_rb = np.nanmean(np.array(all_precisions_rb), axis=0)
         all_precisions_sim = np.nanmean(np.array(all_precisions_sim), axis=0)
         all_k_values = np.mean(np.array(all_k_values), axis=0)
-        
+
         with open(log_fn, 'a') as log:
             write_items = [[epoch, 'avg'], all_k_values, all_precisions_sim, all_precisions_rb]
             if use_coverage:
